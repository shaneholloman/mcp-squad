{
  "name": "@squadai/tools",
<<<<<<< HEAD
  "version": "2.1.3",
=======
  "version": "2.2.0",
>>>>>>> be0d8c2f
  "main": "./dist/index.js",
  "types": "./dist/index.d.ts",
  "license": "MIT",
  "type": "module",
  "sideEffects": false,
  "exports": {
    ".": {
      "import": "./dist/index.js",
      "types": "./dist/index.d.ts"
    },
    "./client": {
      "import": "./dist/client.js",
      "types": "./dist/client.d.ts"
    }
  },
  "bin": {
    "meet-squad": "./dist/index.js",
    "squadai-tools": "./dist/index.js"
  },
  "scripts": {
    "build": "tsc",
    "format": "eslint . --ignore-path .gitignore",
    "format:fix": "prettier --ignore-path .gitignore --write \"**/*.+(js|ts)\"",
    "build:package": "tsup --config tsup.config.ts",
    "inspect": "npx @modelcontextprotocol/inspector node ./dist/index.js",
    "openapi:squad": "openapi-generator-cli generate -g typescript-fetch -c ./openapi-generator-config.json -i ./openapi/squad.json -o src/lib/openapi/squad && npx tsx ./scripts/openapi-client-esm-fix.ts",
    "bun:build:macos:arm64": "bun build ./src/index.ts --compile --target=bun-darwin-arm64 --outfile ./bin/squad-mcp-macos-arm64",
    "bun:build:macos:64": "bun build ./src/index.ts --compile --target=bun-darwin-x64 --outfile ./bin/squad-mcp-macos-64",
    "bun:build:linux": "bun build ./src/index.ts --compile --target=bun-linux-x64 --outfile ./bin/squad-mcp-linux",
    "bun:build:windows": "bun build ./src/index.ts --compile --target=bun-windows-x64 --outfile ./bin/squad-mcp.exe",
    "bun:build": "bun run bun:build:macos:arm64 && bun run bun:build:macos:64 && bun run bun:build:linux && bun run bun:build:windows",
    "test": "vitest run",
    "test:watch": "vitest watch",
    "test:ui": "vitest --ui",
    "test:coverage": "vitest run --coverage"
  },
  "files": [
    "dist"
  ],
  "dependencies": {
    "@modelcontextprotocol/sdk": "1.17.5",
    "zod": "^3.24.2"
  },
  "devDependencies": {
    "@openapitools/openapi-generator-cli": "^2.25.0",
    "@types/node": "^24.9.1",
    "@vitest/ui": "^4.0.1",
    "dotenv": "^17.2.3",
    "eslint": "8.50.0",
    "eslint-config-prettier": "^9.1.0",
    "eslint-plugin-prettier": "^5.1.3",
    "glob": "^11.0.1",
    "prettier": "^3.3.0",
    "prettier-plugin-organize-imports": "^3.2.4",
    "ts-node": "^10.9.2",
    "tsup": "^8.4.0",
    "tsx": "^4.19.3",
    "typescript": "^5.8.2",
    "vitest": "^4.0.1"
  },
  "packageManager": "yarn@1.22.22+sha512.a6b2f7906b721bba3d67d4aff083df04dad64c399707841b7acf00f6b133b7ac24255f2652fa22ae3534329dc6180534e98d17432037ff6fd140556e2bb3137e"
}<|MERGE_RESOLUTION|>--- conflicted
+++ resolved
@@ -1,10 +1,6 @@
 {
   "name": "@squadai/tools",
-<<<<<<< HEAD
-  "version": "2.1.3",
-=======
   "version": "2.2.0",
->>>>>>> be0d8c2f
   "main": "./dist/index.js",
   "types": "./dist/index.d.ts",
   "license": "MIT",
