import { defineConfig } from "tsup";

export default defineConfig({
  entry: {
<<<<<<< HEAD
    index: "./src/package.ts",
    client: "./src/client.ts",
=======
    index: "./src/index.ts",
>>>>>>> 673600bb
  },
  format: ["esm"],
  dts: true,
  sourcemap: true,
  clean: true,
  treeshake: true,
  outDir: "dist",
  outExtension: () => {
    return {
      js: ".js",
    };
  },
  external: ["@modelcontextprotocol/sdk"],
  noExternal: ["zod"],
  minify: true,
});<|MERGE_RESOLUTION|>--- conflicted
+++ resolved
@@ -2,12 +2,8 @@
 
 export default defineConfig({
   entry: {
-<<<<<<< HEAD
-    index: "./src/package.ts",
     client: "./src/client.ts",
-=======
     index: "./src/index.ts",
->>>>>>> 673600bb
   },
   format: ["esm"],
   dts: true,
